.main-container{

    table, tr, td, th {
      border-collapse: collapse;
      border: 1px solid #bbb;
    }

    tr, td, th {
      padding: 3px;
    }
    .site-header{
      font-family: $title-font-family;
      background-color: #2196F3;
        -webkit-box-shadow: 0px 0px 12px 0px rgba(0,0,0,0.75);
        -moz-box-shadow: 0px 0px 12px 0px rgba(0,0,0,0.75);
        box-shadow: 0px 0px 12px 0px rgba(0,0,0,0.75);
        border: 0;
        text-align: center;
        a{
        color: #fff;
        &:hover{
            text-decoration: none;
            color: #BBDEFB;
        }
        }

        &--align-middle{
          vertical-align:middle;
        }

        .social-media-list__icon{
          margin: 0 10px;
        }
    }
}

.share-page{
  &__icon{
    font-size: 1.6em;
  }
}

.social-media-list{
  &__icon{
    font-size: 1.8em;
    &:hover{
      text-decoration: none;
    }
  }
}

.site-footer{
  &__wrapper{
    max-width: 1200px;
    padding: 0 20px;
    margin: auto;
  }

  &__dp{
    width:150px;
    height:150px;
    border-radius: 50%;
    overflow: hidden;
  }
}

pre > code {
  color: #dadada;
<<<<<<< HEAD
=======
}

.google-docs-excel-table {
  width: 100%;
  height : 200px;
>>>>>>> dd7ce42f
}<|MERGE_RESOLUTION|>--- conflicted
+++ resolved
@@ -9,7 +9,6 @@
       padding: 3px;
     }
     .site-header{
-      font-family: $title-font-family;
       background-color: #2196F3;
         -webkit-box-shadow: 0px 0px 12px 0px rgba(0,0,0,0.75);
         -moz-box-shadow: 0px 0px 12px 0px rgba(0,0,0,0.75);
@@ -22,14 +21,6 @@
             text-decoration: none;
             color: #BBDEFB;
         }
-        }
-
-        &--align-middle{
-          vertical-align:middle;
-        }
-
-        .social-media-list__icon{
-          margin: 0 10px;
         }
     }
 }
@@ -66,12 +57,9 @@
 
 pre > code {
   color: #dadada;
-<<<<<<< HEAD
-=======
 }
 
 .google-docs-excel-table {
   width: 100%;
   height : 200px;
->>>>>>> dd7ce42f
 }